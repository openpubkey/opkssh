--- conflicted
+++ resolved
@@ -63,11 +63,7 @@
 	principals            []string
 }
 
-<<<<<<< HEAD
-func NewLogin(autoRefresh bool, logDir string, disableBrowserOpenArg bool, printIdTokenArg bool, providerArg string, providerFromLdFlags providers.OpenIdProvider, providerAlias string) *LoginCmd {
-=======
-func NewLogin(autoRefresh bool, logDir string, disableBrowserOpenArg bool, printIdTokenArg bool, providerArg string, keyPathArg string, providerFromLdFlags providers.OpenIdProvider) *LoginCmd {
->>>>>>> efc4afc1
+func NewLogin(autoRefresh bool, logDir string, disableBrowserOpenArg bool, printIdTokenArg bool, providerArg string, keyPathArg string, providerFromLdFlags providers.OpenIdProvider, providerAlias string) *LoginCmd {
 	return &LoginCmd{
 		autoRefresh:           autoRefresh,
 		logDir:                logDir,
