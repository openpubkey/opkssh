--- conflicted
+++ resolved
@@ -62,11 +62,8 @@
 	principals            []string
 }
 
-<<<<<<< HEAD
-func NewLogin(autoRefresh bool, logDir string, disableBrowserOpenArg bool, providerArg string, providerFromLdFlags providers.OpenIdProvider, providerAlias string) *LoginCmd {
-=======
-func NewLogin(autoRefresh bool, logDir string, disableBrowserOpenArg bool, printIdTokenArg bool, providerArg string, providerFromLdFlags providers.OpenIdProvider) *LoginCmd {
->>>>>>> 69a10299
+
+func NewLogin(autoRefresh bool, logDir string, disableBrowserOpenArg bool, printIdTokenArg bool, providerArg string, providerFromLdFlags providers.OpenIdProvider, providerAlias string) *LoginCmd {
 	return &LoginCmd{
 		autoRefresh:           autoRefresh,
 		logDir:                logDir,
@@ -433,7 +430,6 @@
 	}
 }
 
-<<<<<<< HEAD
 // Structure for that format :
 // {alias},{provider_url},{client_id},{client_secret},{scopes}
 // client secret is optional, as well as scopes, if not provided, the default for secret is an empty string, for scopes is "openid profile email"
@@ -653,7 +649,7 @@
 		}
 	}
 	return nil
-=======
+
 func PrettyIdToken(pkt pktoken.PKToken) (string, error) {
 
 	idt, err := oidc.NewJwt(pkt.OpToken)
@@ -668,5 +664,5 @@
 	}
 
 	return string(idt_json[:]), nil
->>>>>>> 69a10299
+
 }