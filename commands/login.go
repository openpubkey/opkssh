// Copyright 2025 OpenPubkey
//
// Licensed under the Apache License, Version 2.0 (the "License");
// you may not use this file except in compliance with the License.
// You may obtain a copy of the License at
//
//     http://www.apache.org/licenses/LICENSE-2.0
//
// Unless required by applicable law or agreed to in writing, software
// distributed under the License is distributed on an "AS IS" BASIS,
// WITHOUT WARRANTIES OR CONDITIONS OF ANY KIND, either express or implied.
// See the License for the specific language governing permissions and
// limitations under the License.
//
// SPDX-License-Identifier: Apache-2.0

package commands

import (
	"context"
	"crypto"
	"encoding/base64"
	"encoding/json"
	"encoding/pem"
	"errors"
	"fmt"
	"io"
	"log"
	"os"
	"path/filepath"
	"strings"
	"time"

	"github.com/lestrrat-go/jwx/v2/jwa"
	"github.com/lestrrat-go/jwx/v2/jws"
	"github.com/openpubkey/openpubkey/client"
	"github.com/openpubkey/openpubkey/client/choosers"
	"github.com/openpubkey/openpubkey/oidc"
	"github.com/openpubkey/openpubkey/pktoken"
	"github.com/openpubkey/openpubkey/providers"
	"github.com/openpubkey/openpubkey/util"
	"github.com/openpubkey/opkssh/commands/config"
	"github.com/openpubkey/opkssh/sshcert"
	"github.com/spf13/afero"
	"golang.org/x/crypto/ssh"
)

type LoginCmd struct {
	// Inputs
	Fs                    afero.Fs
	AutoRefreshArg        bool
	ConfigPathArg         string
	CreateConfigArg       bool
	LogDirArg             string
	SendAccessTokenArg    bool
	DisableBrowserOpenArg bool
	PrintIdTokenArg       bool
	KeyPathArg            string
	ProviderArg           string
	ProviderAliasArg      string
	Verbosity             int                       // Default verbosity is 0, 1 is verbose, 2 is debug
	overrideProvider      *providers.OpenIdProvider // Used in tests to override the provider to inject a mock provider

	// State
	Config *config.ClientConfig

	// Outputs
	pkt        *pktoken.PKToken
	signer     crypto.Signer
	alg        jwa.SignatureAlgorithm
	client     *client.OpkClient
	principals []string
}

func NewLogin(autoRefreshArg bool, configPathArg string, createConfigArg bool, logDirArg string,
	sendAccessTokenArg bool, disableBrowserOpenArg bool, printIdTokenArg bool,
	providerArg string, keyPathArg string, providerAliasArg string) *LoginCmd {

	return &LoginCmd{
		Fs:                    afero.NewOsFs(),
		AutoRefreshArg:        autoRefreshArg,
		ConfigPathArg:         configPathArg,
		CreateConfigArg:       createConfigArg,
		LogDirArg:             logDirArg,
		SendAccessTokenArg:    sendAccessTokenArg,
		DisableBrowserOpenArg: disableBrowserOpenArg,
		PrintIdTokenArg:       printIdTokenArg,
		KeyPathArg:            keyPathArg,
		ProviderArg:           providerArg,
		ProviderAliasArg:      providerAliasArg,
	}
}

func (l *LoginCmd) Run(ctx context.Context) error {
	// If a log directory was provided, write any logs to a file in that directory AND stdout
	if l.LogDirArg != "" {
		logFilePath := filepath.Join(l.LogDirArg, "opkssh.log")
		logFile, err := l.Fs.OpenFile(logFilePath, os.O_APPEND|os.O_WRONLY|os.O_CREATE, 0660)
		if err != nil {
			log.Printf("Failed to open log for writing: %v \n", err)
		}
		defer logFile.Close()
		multiWriter := io.MultiWriter(os.Stdout, logFile)
		log.SetOutput(multiWriter)
	} else {
		log.SetOutput(os.Stdout)
	}

	if l.Verbosity >= 2 {
		log.Printf("DEBUG: running login command with args: %+v", *l)
	}

	if l.ConfigPathArg == "" {
		dir, dirErr := os.UserHomeDir()
		if dirErr != nil {
			return fmt.Errorf("failed to get user config dir: %w", dirErr)
		}
		l.ConfigPathArg = filepath.Join(dir, ".opk", "config.yml")
	}

	var configBytes []byte
	if _, err := l.Fs.Stat(l.ConfigPathArg); err == nil {
		if l.CreateConfigArg {
			log.Printf("--create-config=true but config file already exists at %s", l.ConfigPathArg)
		}

		// Load the file from the filesystem
		afs := &afero.Afero{Fs: l.Fs}
		configBytes, err = afs.ReadFile(l.ConfigPathArg)
		if err != nil {
			return fmt.Errorf("failed to read config file: %w", err)
		}
		l.Config, err = config.NewClientConfig(configBytes)
		if err != nil {
			return fmt.Errorf("failed to parse config file: %w", err)
		}
	} else {
		if l.CreateConfigArg {
			afs := &afero.Afero{Fs: l.Fs}
			if err := l.Fs.MkdirAll(filepath.Dir(l.ConfigPathArg), 0755); err != nil {
				return fmt.Errorf("failed to create config directory: %w", err)
			}
			if err := afs.WriteFile(l.ConfigPathArg, config.DefaultClientConfig, 0644); err != nil {
				return fmt.Errorf("failed to write default config file: %w", err)
			}
			log.Printf("created client config file at %s", l.ConfigPathArg)
			return nil
		} else {
			log.Printf("failed to find client config file to generate a default config, run `opkssh login --create-config` to create a default config file")
		}
		l.Config, err = config.NewClientConfig(config.DefaultClientConfig)
		if err != nil {
			return fmt.Errorf("failed to parse default config file: %w", err)
		}
	}

<<<<<<< HEAD
	l.Config.Providers = append(l.Config.Providers, config.GitHubProviderConfig())
=======
	if isGitHubEnvironment() {
		l.config.Providers = append(l.config.Providers, config.GitHubProviderConfig())
	}
>>>>>>> 678f7709

	var provider providers.OpenIdProvider
	if l.overrideProvider != nil {
		provider = *l.overrideProvider
	} else {
		op, chooser, err := l.determineProvider()
		if err != nil {
			return err
		}
		if chooser != nil {
			provider, err = chooser.ChooseOp(ctx)
			if err != nil {
				return fmt.Errorf("error choosing provider: %w", err)
			}
		} else if op != nil {
			provider = op
		} else {
			return fmt.Errorf("no provider found") // Either the provider or the chooser must be set. If this occurs we have a bug in the code.
		}
	}

	if !l.SendAccessTokenArg {
		// This arg is true if set, so it if it false it hasn't ben set and
		// we should use the config value. If it is true we ignore the config
		l.SendAccessTokenArg = l.Config.SendAccessToken
	}

	// Execute login command
	if l.AutoRefreshArg {
		if providerRefreshable, ok := provider.(providers.RefreshableOpenIdProvider); ok {
			err := l.LoginWithRefresh(ctx, providerRefreshable, l.PrintIdTokenArg, l.KeyPathArg)
			if err != nil {
				return fmt.Errorf("error logging in: %w", err)
			}
		} else {
			return fmt.Errorf("supplied OpenID Provider (%v) does not support auto-refresh and auto-refresh argument set to true", provider.Issuer())
		}
	} else {
		err := l.Login(ctx, provider, l.PrintIdTokenArg, l.KeyPathArg)
		if err != nil {
			return fmt.Errorf("error logging in: %w", err)
		}
	}
	return nil
}

func (l *LoginCmd) determineProvider() (providers.OpenIdProvider, *choosers.WebChooser, error) {
	openBrowser := !l.DisableBrowserOpenArg

	var defaultProviderAlias string
	var providerConfigs []config.ProviderConfig
	var provider providers.OpenIdProvider
	var err error

	// If the user has supplied commandline arguments for the provider, short circuit and use providerArg
	if l.ProviderArg != "" {
		providerConfig, err := config.NewProviderConfigFromString(l.ProviderArg, false)
		if err != nil {
			return nil, nil, fmt.Errorf("error parsing provider argument: %w", err)
		}

		if provider, err = providerConfig.ToProvider(openBrowser); err != nil {
			return nil, nil, fmt.Errorf("error creating provider from config: %w", err)
		} else {
			return provider, nil, nil
		}
	}

	// Set the default provider from the env variable if specified
	defaultProviderEnv, _ := os.LookupEnv(config.OPKSSH_DEFAULT_ENVVAR)
	providerConfigsEnv, err := config.GetProvidersConfigFromEnv()
	if err != nil {
		return nil, nil, fmt.Errorf("error getting provider config from env: %w", err)
	}

	if l.ProviderAliasArg != "" {
		defaultProviderAlias = l.ProviderAliasArg
	} else if defaultProviderEnv != "" {
		defaultProviderAlias = defaultProviderEnv
	} else if l.Config.DefaultProvider != "" {
		defaultProviderAlias = l.Config.DefaultProvider
	} else {
		defaultProviderAlias = config.WEBCHOOSER_ALIAS
	}

	if providerConfigsEnv != nil {
		providerConfigs = providerConfigsEnv
	} else if len(l.Config.Providers) > 0 {
		providerConfigs = l.Config.Providers
	} else {
		return nil, nil, fmt.Errorf("no providers specified")
	}

	if strings.ToUpper(defaultProviderAlias) != config.WEBCHOOSER_ALIAS {
		providerMap, err := config.CreateProvidersMap(providerConfigs)
		if err != nil {
			return nil, nil, fmt.Errorf("error creating provider map: %w", err)
		}
		providerConfig, ok := providerMap[defaultProviderAlias]
		if !ok {
			return nil, nil, fmt.Errorf("error getting provider config for alias %s", defaultProviderAlias)
		}
		provider, err = providerConfig.ToProvider(openBrowser)
		if err != nil {
			return nil, nil, fmt.Errorf("error creating provider from config: %w", err)
		}
		return provider, nil, nil
	} else {
		// If the default provider is WEBCHOOSER, we need to create a chooser and return it
		var providerList []providers.BrowserOpenIdProvider
		for _, providerConfig := range providerConfigs {
			op, err := providerConfig.ToProvider(openBrowser)
			if err != nil {
				return nil, nil, fmt.Errorf("error creating provider from config: %w", err)
			}
			providerList = append(providerList, op.(providers.BrowserOpenIdProvider))
		}

		chooser := choosers.NewWebChooser(
			providerList, openBrowser,
		)
		return nil, chooser, nil
	}
}

func (l *LoginCmd) login(ctx context.Context, provider providers.OpenIdProvider, printIdToken bool, seckeyPath string) (*LoginCmd, error) {
	var err error
	alg := jwa.ES256
	signer, err := util.GenKeyPair(alg)
	if err != nil {
		return nil, fmt.Errorf("failed to generate keypair: %w", err)
	}

	opkClient, err := client.New(provider, client.WithSigner(signer, alg))
	if err != nil {
		return nil, err
	}

	pkt, err := opkClient.Auth(ctx)
	if err != nil {
		return nil, err
	}

	var accessToken []byte
	if l.SendAccessTokenArg {
		accessToken = opkClient.GetAccessToken()
		if accessToken == nil {
			return nil, fmt.Errorf("access token required but provider (%s) did not set access-token: %w", opkClient.Op.Issuer(), err)
		}
	}

	// If principals is empty the server does not enforce any principal. The OPK
	// verifier should use policy to make this decision.
	principals := []string{}
	certBytes, seckeySshPem, err := createSSHCertWithAccessToken(pkt, accessToken, signer, principals)
	if err != nil {
		return nil, fmt.Errorf("failed to generate SSH cert: %w", err)
	}

	// Write ssh secret key and public key to filesystem
	if seckeyPath != "" {
		// If we have set seckeyPath then write it there
		if err := l.writeKeys(seckeyPath, seckeyPath+".pub", seckeySshPem, certBytes); err != nil {
			return nil, fmt.Errorf("failed to write SSH keys to filesystem: %w", err)
		}
	} else {
		// If keyPath isn't set then write it to the default location
		if err := l.writeKeysToSSHDir(seckeySshPem, certBytes); err != nil {
			return nil, fmt.Errorf("failed to write SSH keys to filesystem: %w", err)
		}
	}

	if printIdToken {
		idTokenStr, err := PrettyIdToken(*pkt)
		if err != nil {
			return nil, fmt.Errorf("failed to format ID Token: %w", err)
		}

		fmt.Printf("id_token:\n%s\n", idTokenStr)
	}

	idStr, err := IdentityString(*pkt)
	if err != nil {
		return nil, fmt.Errorf("failed to parse ID Token: %w", err)
	}
	fmt.Printf("Keys generated for identity\n%s\n", idStr)

	return &LoginCmd{
		pkt:        pkt,
		signer:     signer,
		client:     opkClient,
		alg:        alg,
		principals: principals,
	}, nil
}

// Login performs the OIDC login procedure and creates the SSH certs/keys in the
// default SSH key location.
func (l *LoginCmd) Login(ctx context.Context, provider providers.OpenIdProvider, printIdToken bool, seckeyPath string) error {
	_, err := l.login(ctx, provider, printIdToken, seckeyPath)
	return err
}

// LoginWithRefresh performs the OIDC login procedure, creates the SSH
// certs/keys in the default SSH key location, and continues to run and refresh
// the PKT (and create new SSH certs) indefinitely as its token expires. This
// function only returns if it encounters an error or if the supplied context is
// cancelled.
func (l *LoginCmd) LoginWithRefresh(ctx context.Context, provider providers.RefreshableOpenIdProvider, printIdToken bool, seckeyPath string) error {
	if loginResult, err := l.login(ctx, provider, printIdToken, seckeyPath); err != nil {
		return err
	} else {
		var claims struct {
			Expiration int64 `json:"exp"`
		}
		if err := json.Unmarshal(loginResult.pkt.Payload, &claims); err != nil {
			return err
		}

		for {
			// Sleep until a minute before expiration to give us time to refresh
			// the token and minimize any interruptions
			untilExpired := time.Until(time.Unix(claims.Expiration, 0)) - time.Minute
			log.Printf("Waiting for %v before attempting to refresh id_token...", untilExpired)
			select {
			case <-time.After(untilExpired):
				log.Print("Refreshing id_token...")
			case <-ctx.Done():
				return ctx.Err()
			}

			refreshedPkt, err := loginResult.client.Refresh(ctx)
			if err != nil {
				return err
			}
			loginResult.pkt = refreshedPkt

			var accessToken []byte
			if l.SendAccessTokenArg {
				accessToken = loginResult.client.GetAccessToken()
				if accessToken == nil {
					return fmt.Errorf("access token required but provider (%s) did not set access-token on refresh: %w", loginResult.client.Op.Issuer(), err)
				}
			}

			certBytes, seckeySshPem, err := createSSHCertWithAccessToken(loginResult.pkt, accessToken, loginResult.signer, loginResult.principals)
			if err != nil {
				return fmt.Errorf("failed to generate SSH cert: %w", err)
			}

			// Write ssh secret key and public key to filesystem
			if seckeyPath != "" {
				// If we have set seckeyPath then write it there
				if err := l.writeKeys(seckeyPath, seckeyPath+".pub", seckeySshPem, certBytes); err != nil {
					return fmt.Errorf("failed to write SSH keys to filesystem: %w", err)
				}
			} else {
				// If keyPath isn't set then write it to the default location
				if err := l.writeKeysToSSHDir(seckeySshPem, certBytes); err != nil {
					return fmt.Errorf("failed to write SSH keys to filesystem: %w", err)
				}
			}

			comPkt, err := refreshedPkt.Compact()
			if err != nil {
				return err
			}

			_, payloadB64, _, err := jws.SplitCompactString(string(comPkt))
			if err != nil {
				return fmt.Errorf("malformed ID token: %w", err)
			}
			payload, err := base64.RawURLEncoding.DecodeString(string(payloadB64))
			if err != nil {
				return fmt.Errorf("refreshed ID token payload is not base64 encoded: %w", err)
			}

			if err = json.Unmarshal(payload, &claims); err != nil {
				return fmt.Errorf("malformed refreshed ID token payload: %w", err)
			}
		}
	}
}
func createSSHCert(pkt *pktoken.PKToken, signer crypto.Signer, principals []string) ([]byte, []byte, error) {
	return createSSHCertWithAccessToken(pkt, nil, signer, principals)
}

func createSSHCertWithAccessToken(pkt *pktoken.PKToken, accessToken []byte, signer crypto.Signer, principals []string) ([]byte, []byte, error) {
	cert, err := sshcert.New(pkt, accessToken, principals)
	if err != nil {
		return nil, nil, err
	}
	sshSigner, err := ssh.NewSignerFromSigner(signer)
	if err != nil {
		return nil, nil, err
	}

	signerMas, err := ssh.NewSignerWithAlgorithms(sshSigner.(ssh.AlgorithmSigner), []string{ssh.KeyAlgoECDSA256})
	if err != nil {
		return nil, nil, err
	}

	sshCert, err := cert.SignCert(signerMas)
	if err != nil {
		return nil, nil, err
	}
	certBytes := ssh.MarshalAuthorizedKey(sshCert)
	// Remove newline character that MarshalAuthorizedKey() adds
	certBytes = certBytes[:len(certBytes)-1]

	seckeySsh, err := ssh.MarshalPrivateKey(signer, "openpubkey cert")
	if err != nil {
		return nil, nil, err
	}
	seckeySshBytes := pem.EncodeToMemory(seckeySsh)

	return certBytes, seckeySshBytes, nil
}

func (l *LoginCmd) writeKeysToSSHDir(seckeySshPem []byte, certBytes []byte) error {
	homePath, err := os.UserHomeDir()
	if err != nil {
		return err
	}
	sshPath := filepath.Join(homePath, ".ssh")

	// Make ~/.ssh if folder does not exist
	err = l.Fs.MkdirAll(sshPath, os.ModePerm)
	if err != nil {
		return err
	}

	// For ssh to automatically find the key created by openpubkey when
	// connecting, we use one of the default ssh key paths. However, the file
	// might contain an existing key. We will overwrite the key if it was
	// generated by openpubkey  which we check by looking at the associated
	// comment. If the comment is equal to "openpubkey", we overwrite the file
	// with a new key.
	for _, keyFilename := range []string{"id_ecdsa", "id_ed25519"} {
		seckeyPath := filepath.Join(sshPath, keyFilename)
		pubkeyPath := seckeyPath + ".pub"

		if !l.fileExists(seckeyPath) {
			// If ssh key file does not currently exist, we don't have to worry about overwriting it
			return l.writeKeys(seckeyPath, pubkeyPath, seckeySshPem, certBytes)
		} else if !l.fileExists(pubkeyPath) {
			continue
		} else {
			// If the ssh key file does exist, check if it was generated by openpubkey, if it was then it is safe to overwrite
			afs := &afero.Afero{Fs: l.Fs}
			sshPubkey, err := afs.ReadFile(pubkeyPath)
			if err != nil {
				log.Println("Failed to read:", pubkeyPath)
				continue
			}
			_, comment, _, _, err := ssh.ParseAuthorizedKey(sshPubkey)
			if err != nil {
				log.Println("Failed to parse:", pubkeyPath)
				continue
			}

			// If the key comment is "openpubkey" then we generated it
			if comment == "openpubkey" {
				return l.writeKeys(seckeyPath, pubkeyPath, seckeySshPem, certBytes)
			}
		}
	}
	return fmt.Errorf("no default ssh key file free for openpubkey")
}

func (l *LoginCmd) writeKeys(seckeyPath string, pubkeyPath string, seckeySshPem []byte, certBytes []byte) error {
	// Write ssh secret key to filesystem
	afs := &afero.Afero{Fs: l.Fs}
	if err := afs.WriteFile(seckeyPath, seckeySshPem, 0600); err != nil {
		return err
	}

	fmt.Printf("Writing opk ssh public key to %s and corresponding secret key to %s\n", pubkeyPath, seckeyPath)

	certBytes = append(certBytes, []byte(" openpubkey")...)
	// Write ssh public key (certificate) to filesystem
	return afs.WriteFile(pubkeyPath, certBytes, 0644)
}

func (l *LoginCmd) fileExists(fPath string) bool {
	_, err := l.Fs.Open(fPath)
	return !errors.Is(err, os.ErrNotExist)
}

func IdentityString(pkt pktoken.PKToken) (string, error) {
	idt, err := oidc.NewJwt(pkt.OpToken)
	if err != nil {
		return "", err
	}
	claims := idt.GetClaims()
	if claims.Email == "" {
		return "Sub, issuer, audience: \n" + claims.Subject + " " + claims.Issuer + " " + claims.Audience, nil
	} else {
		return "Email, sub, issuer, audience: \n" + claims.Email + " " + claims.Subject + " " + claims.Issuer + " " + claims.Audience, nil
	}
}

func PrettyIdToken(pkt pktoken.PKToken) (string, error) {
	idt, err := oidc.NewJwt(pkt.OpToken)
	if err != nil {
		return "", err
	}
	idtJson, err := json.MarshalIndent(idt.GetClaims(), "", "    ")
	if err != nil {
		return "", err
	}
	return string(idtJson[:]), nil
}

func isGitHubEnvironment() bool {
	return os.Getenv("ACTIONS_ID_TOKEN_REQUEST_URL") != "" &&
		os.Getenv("ACTIONS_ID_TOKEN_REQUEST_TOKEN") != ""
}<|MERGE_RESOLUTION|>--- conflicted
+++ resolved
@@ -154,13 +154,9 @@
 		}
 	}
 
-<<<<<<< HEAD
-	l.Config.Providers = append(l.Config.Providers, config.GitHubProviderConfig())
-=======
 	if isGitHubEnvironment() {
-		l.config.Providers = append(l.config.Providers, config.GitHubProviderConfig())
-	}
->>>>>>> 678f7709
+		l.Config.Providers = append(l.Config.Providers, config.GitHubProviderConfig())
+	}
 
 	var provider providers.OpenIdProvider
 	if l.overrideProvider != nil {
