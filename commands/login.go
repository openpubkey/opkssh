--- conflicted
+++ resolved
@@ -48,9 +48,9 @@
 	"gitlab,https://gitlab.com,8d8b7024572c7fd501f64374dec6bba37096783dfcd792b3988104be08cb6923"
 
 type LoginCmd struct {
-<<<<<<< HEAD
 	autoRefresh         bool
 	logDir              string
+	disableBrowserOpenArg bool
 	providerArg         string
 	providerFromLdFlags providers.OpenIdProvider
 	providerAlias       string
@@ -61,34 +61,14 @@
 	principals          []string
 }
 
-func NewLogin(autoRefresh bool, logDir string, providerArg string, providerFromLdFlags providers.OpenIdProvider, providerAlias string) *LoginCmd {
-	return &LoginCmd{
-		autoRefresh:         autoRefresh,
-		logDir:              logDir,
-		providerArg:         providerArg,
-		providerFromLdFlags: providerFromLdFlags,
-		providerAlias:       providerAlias,
-=======
-	autoRefresh           bool
-	logDir                string
-	disableBrowserOpenArg bool
-	providerArg           string
-	providerFromLdFlags   providers.OpenIdProvider
-	pkt                   *pktoken.PKToken
-	signer                crypto.Signer
-	alg                   jwa.SignatureAlgorithm
-	client                *client.OpkClient
-	principals            []string
-}
-
-func NewLogin(autoRefresh bool, logDir string, disableBrowserOpenArg bool, providerArg string, providerFromLdFlags providers.OpenIdProvider) *LoginCmd {
+func NewLogin(autoRefresh bool, logDir string, disableBrowserOpenArg bool, providerArg string, providerFromLdFlags providers.OpenIdProvider, providerAlias string) *LoginCmd {
 	return &LoginCmd{
 		autoRefresh:           autoRefresh,
 		logDir:                logDir,
-		disableBrowserOpenArg: disableBrowserOpenArg,
+    disableBrowserOpenArg: disableBrowserOpenArg,
 		providerArg:           providerArg,
 		providerFromLdFlags:   providerFromLdFlags,
->>>>>>> 9fec8acf
+		providerAlias:         providerAlias,
 	}
 }
 
@@ -117,54 +97,7 @@
 			return fmt.Errorf("error parsing provider argument: %w", err)
 		}
 
-<<<<<<< HEAD
 		provider, err = NewProviderFromConfig(config)
-=======
-		if strings.HasPrefix(issuerArg, "https://accounts.google.com") {
-			// The Google OP is strange in that it requires a client secret even if this is a public OIDC App.
-			// Despite its name the Google OP client secret is a public value.
-			if len(parts) != 3 {
-				return fmt.Errorf("invalid provider argument format. Expected format for google: <issuer>,<client_id>,<client_secret> got (%s)", l.providerArg)
-			}
-			clientSecretArg := parts[2]
-			if clientSecretArg == "" {
-				return fmt.Errorf("invalid provider client secret value got (%s) \n", clientSecretArg)
-			}
-
-			opts := providers.GetDefaultGoogleOpOptions()
-			opts.Issuer = issuerArg
-			opts.ClientID = clientIDArg
-			opts.ClientSecret = clientSecretArg
-			opts.GQSign = false
-			opts.OpenBrowser = openBrowser
-			provider = providers.NewGoogleOpWithOptions(opts)
-		} else if strings.HasPrefix(issuerArg, "https://login.microsoftonline.com") {
-			opts := providers.GetDefaultAzureOpOptions()
-			opts.Issuer = issuerArg
-			opts.ClientID = clientIDArg
-			opts.GQSign = false
-			opts.OpenBrowser = openBrowser
-			provider = providers.NewAzureOpWithOptions(opts)
-		} else if strings.HasPrefix(issuerArg, "https://gitlab.com") {
-			opts := providers.GetDefaultGitlabOpOptions()
-			opts.Issuer = issuerArg
-			opts.ClientID = clientIDArg
-			opts.GQSign = false
-			opts.OpenBrowser = openBrowser
-			provider = providers.NewGitlabOpWithOptions(opts)
-		} else {
-			// Generic provider - Need signing, no encryption
-			opts := providers.GetDefaultGoogleOpOptions()
-			opts.Issuer = issuerArg
-			opts.ClientID = clientIDArg
-			opts.ClientSecret = "" // No client secret for generic providers unless specified
-			opts.GQSign = false
-			opts.OpenBrowser = openBrowser
-
-			if len(parts) == 3 {
-				opts.ClientSecret = parts[2]
-			}
->>>>>>> 9fec8acf
 
 		if err != nil {
 			return fmt.Errorf("error creating provider from config: %w", err)
@@ -172,7 +105,6 @@
 	} else if l.providerFromLdFlags != nil {
 		provider = l.providerFromLdFlags
 	} else {
-<<<<<<< HEAD
 		var err error
 
 		_, ok := os.LookupEnv("OPKSSH_PROVIDERS")
@@ -190,28 +122,7 @@
 		}
 
 		providerConfigs, err := GetProvidersConfigFromEnv()
-=======
-		googleOpOptions := providers.GetDefaultGoogleOpOptions()
-		googleOpOptions.OpenBrowser = openBrowser
-		googleOpOptions.GQSign = false
-		googleOp := providers.NewGoogleOpWithOptions(googleOpOptions)
-
-		azureOpOptions := providers.GetDefaultAzureOpOptions()
-		azureOpOptions.OpenBrowser = openBrowser
-		azureOpOptions.GQSign = false
-		azureOp := providers.NewAzureOpWithOptions(azureOpOptions)
-
-		gitlabOpOptions := providers.GetDefaultGitlabOpOptions()
-		gitlabOpOptions.OpenBrowser = openBrowser
-		gitlabOpOptions.GQSign = false
-		gitlabOp := providers.NewGitlabOpWithOptions(gitlabOpOptions)
-
-		var err error
-		provider, err = choosers.NewWebChooser(
-			[]providers.BrowserOpenIdProvider{googleOp, azureOp, gitlabOp},
-			!l.disableBrowserOpenArg,
-		).ChooseOp(ctx)
->>>>>>> 9fec8acf
+    
 		if err != nil {
 			return fmt.Errorf("error getting provider config from env: %w", err)
 		}
