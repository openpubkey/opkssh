// Copyright 2025 OpenPubkey
//
// Licensed under the Apache License, Version 2.0 (the "License");
// you may not use this file except in compliance with the License.
// You may obtain a copy of the License at
//
//     http://www.apache.org/licenses/LICENSE-2.0
//
// Unless required by applicable law or agreed to in writing, software
// distributed under the License is distributed on an "AS IS" BASIS,
// WITHOUT WARRANTIES OR CONDITIONS OF ANY KIND, either express or implied.
// See the License for the specific language governing permissions and
// limitations under the License.
//
// SPDX-License-Identifier: Apache-2.0

package main

import (
	"context"
	"errors"
	"fmt"
	"log"
	"os"
	"os/exec"
	"os/signal"
	"regexp"
	"strings"
	"syscall"

	"github.com/openpubkey/openpubkey/providers"
	"github.com/openpubkey/opkssh/commands"
	"github.com/openpubkey/opkssh/policy"
	"github.com/openpubkey/opkssh/policy/files"
	"github.com/spf13/cobra"
)

var (
	// These can be overridden at build time using ldflags. For example:
	// go build -v -o /usr/local/bin/opkssh -ldflags "-X main.issuer=http://oidc.local:${ISSUER_PORT}/ -X main.clientID=web -X main.clientSecret=secret"
	Version           = "unversioned"
	issuer            = ""
	clientID          = ""
	clientSecret      = ""
	redirectURIs      = ""
	logFilePathServer = "/var/log/opkssh.log" // Remember if you change this, change it in the install script as well
)

func main() {
	os.Exit(run())
}

func run() int {
	rootCmd := &cobra.Command{
		SilenceUsage: true,
		Use:          "opkssh",
		Short:        "SSH with OpenPubkey",
		Version:      Version,
		Long: `SSH with OpenPubkey

This program allows users to:
  - Login and create SSH key pairs using their OpenID Connect identity
  - Add policies to auth_id policy files
  - Verify OpenPubkey SSH certificates for use with sshd's AuthorizedKeysCommand`,
		Example: `  opkssh login
  opkssh add root alice@example.com https://accounts.google.com`,
		RunE: func(cmd *cobra.Command, args []string) error {
			return cmd.Help()
		},
	}
	rootCmd.CompletionOptions.DisableDefaultCmd = true

	addCmd := &cobra.Command{
		SilenceUsage: true,
		Use:          "add <PRINCIPAL> <EMAIL|SUB|GROUP> <ISSUER>",
		Short:        "Appends new rule to the policy file",
		Long: `Add appends a new policy entry in the auth_id policy file granting SSH access to the specified email or subscriber ID (sub) or group.

It first attempts to write to the system-wide file (/etc/opk/auth_id). If it lacks permissions to update this file it falls back to writing to the user-specific file (~/.opk/auth_id).

Arguments:
  PRINCIPAL            The target user account (requested principal).
  EMAIL|SUB|GROUP      Email address, subscriber ID or group authorized to assume this principal. If using an OIDC group, the argument needs to be in the format of oidc:groups:<groupId>.
  ISSUER               OpenID Connect provider (issuer) URL associated with the email/sub/group.
`,
		Args: cobra.ExactArgs(3),
		Example: `  opkssh add root alice@example.com https://accounts.google.com
  opkssh add alice 103030642802723203118 https://accounts.google.com
  opkssh add developer oidc:groups:developer https://accounts.google.com`,
		RunE: func(cmd *cobra.Command, args []string) error {
			inputPrincipal := args[0]
			inputEmail := args[1]
			inputIssuer := args[2]

			// Convenience aliases to save user time (who is going to remember the hideous Azure issuer string)
			switch inputIssuer {
			case "google":
				inputIssuer = "https://accounts.google.com"
			case "azure", "microsoft":
				inputIssuer = "https://login.microsoftonline.com/9188040d-6c67-4c5b-b112-36a304b66dad/v2.0"
			case "gitlab":
				inputIssuer = "https://gitlab.com"
			}

			add := commands.AddCmd{
				HomePolicyLoader:   policy.NewHomePolicyLoader(),
				SystemPolicyLoader: policy.NewSystemPolicyLoader(),
				Username:           inputPrincipal,
			}
			policyFilePath, err := add.Run(inputPrincipal, inputEmail, inputIssuer)
			if err != nil {
				fmt.Fprintf(os.Stderr, "Failed to add to policy: %v\n", err)
				return err

			}
			fmt.Fprintf(os.Stdout, "Successfully added new policy to %s\n", policyFilePath)
			return nil
		},
	}
	rootCmd.AddCommand(addCmd)

	var autoRefresh bool
	var logDir string
	var providerArg string
	var disableBrowserOpenArg bool
	var printIdTokenArg bool
	loginCmd := &cobra.Command{
		SilenceUsage: true,
		Use:          "login [alias]",
		Short:        "Authenticate with an OpenID Provider to generate an SSH key for opkssh",
		Long: `Login creates opkssh SSH keys

Login generates a key pair, then opens a browser to authenticate the user with the OpenID Provider. Upon successful authentication, opkssh creates an SSH public key (~/.ssh/id_ecdsa) containing the user's PK token. By default, this SSH key expires after 24 hours, after which the user must run "opkssh login" again to generate a new key.

Users can then SSH into servers configured to use opkssh as the AuthorizedKeysCommand. The server verifies the PK token and grants access if the token is valid and the user is authorized per the auth_id policy.
Arguments:
  alias      The provider alias to use. If not specified, the OPKSSH_DEFAULT provider will be used. The aliases are defined by the OPKSSH_PROVIDERS environment variable, which are sourced from ~/.opksshrc. The format is <alias>,<issuer>,<client_id>,<client_secret>,<scopes>
`,
		Example: `  opkssh login
  opkssh login google
  opkssh login --provider=<issuer>,<client_id>`,
		RunE: func(cmd *cobra.Command, args []string) error {

			ctx, cancel := context.WithCancel(context.Background())
			defer cancel()
			sigs := make(chan os.Signal, 1)
			signal.Notify(sigs, syscall.SIGINT, syscall.SIGTERM)
			go func() {
				<-sigs
				cancel()
			}()

			// If LDFlags issuer is set, build providerFromLdFlags
			var providerFromLdFlags providers.OpenIdProvider
			if issuer != "" {
				opts := providers.GetDefaultGoogleOpOptions()
				opts.Issuer = issuer
				opts.ClientID = clientID
				opts.ClientSecret = clientSecret
				opts.RedirectURIs = strings.Split(redirectURIs, ",")
				providerFromLdFlags = providers.NewGoogleOpWithOptions(opts)
			}
			var providerAlias string
			if len(args) > 0 {
				providerAlias = args[0]
			}

			login := commands.NewLogin(autoRefresh, logDir, disableBrowserOpenArg, providerArg, providerFromLdFlags, providerAlias)

<<<<<<< HEAD
=======
			login := commands.NewLogin(autoRefresh, logDir, disableBrowserOpenArg, printIdTokenArg, providerArg, providerFromLdFlags)
>>>>>>> 69a10299
			if err := login.Run(ctx); err != nil {
				log.Println("Error executing login command:", err)
				return err
			}
			return nil
		},
		Args: cobra.MaximumNArgs(1),
	}

	// Define flags for login.
	loginCmd.Flags().BoolVar(&autoRefresh, "auto-refresh", false, "Automatically refresh PK token after login")
	loginCmd.Flags().StringVar(&logDir, "log-dir", "", "Directory to write output logs")
	loginCmd.Flags().BoolVar(&disableBrowserOpenArg, "disable-browser-open", false, "Set this flag to disable opening the browser. Useful for choosing the browser you want to use.")
	loginCmd.Flags().BoolVar(&printIdTokenArg, "print-id-token", false, "Set this flag to print out the contents of the id_token. Useful for inspecting claims.")
	loginCmd.Flags().StringVar(&providerArg, "provider", "", "OpenID Provider specification in the format: <issuer>,<client_id> or <issuer>,<client_id>,<client_secret>")
	rootCmd.AddCommand(loginCmd)

	readhomeCmd := &cobra.Command{
		SilenceUsage: true,
		Use:          "readhome <PRINCIPAL>",
		Short:        "Read the principal's home policy file",
		Long: `Read the principal's policy file (/home/<PRINCIPAL>/.opk/auth_id).

You should not call this command directly. It is called by the opkssh verify command as part of the AuthorizedKeysCommand process to read the user's policy  (principals) home file (~/.opk/auth_id) with sudoer permissions. This allows us to use an unprivileged user as the AuthorizedKeysCommand user.
`,
		Args:    cobra.ExactArgs(1),
		Example: `  opkssh readhome alice`,
		RunE: func(cmd *cobra.Command, args []string) error {
			userArg := os.Args[2]
			if fileBytes, err := commands.ReadHome(userArg); err != nil {
				fmt.Fprintf(os.Stderr, "Failed to read user's home policy file: %v\n", err)
				return err
			} else {
				fmt.Fprint(os.Stdout, string(fileBytes))
				return nil
			}
		},
	}
	rootCmd.AddCommand(readhomeCmd)

	verifyCmd := &cobra.Command{
		SilenceUsage: true,
		Use:          "verify <PRINCIPAL> <CERT> <KEY_TYPE>",
		Short:        "Verify an SSH key (used by sshd AuthorizedKeysCommand)",
		Long: `Verify extracts a PK token from a base64-encoded SSH certificate and verifies it against policy. It expects an allowed provider file at /etc/opk/providers and a user policy file at either /etc/opk/auth_id or ~/.opk/auth_id.

This command is intended to be called by sshd as an AuthorizedKeysCommand:
  https://man.openbsd.org/sshd_config#AuthorizedKeysCommand

During installation, opkssh typically adds these lines to /etc/ssh/sshd_config:
  AuthorizedKeysCommand /usr/local/bin/opkssh verify %%u %%k %%t
  AuthorizedKeysCommandUser opksshuser

Where the tokens in /etc/ssh/sshd_config are defined as:
  %%u   Target username (requested principal)
  %%k   Base64-encoded SSH public key (SSH certificate) provided for authentication
  %%t   Public key type (SSH certificate format, e.g., ecdsa-sha2-nistp256-cert-v01@openssh.com)

Verification checks performed:
  1. Ensures the PK token is properly formed, signed, and issued by the specified OpenID Provider (OP).
  2. Confirms the PK token's issue (iss) and client ID (audience) are listed in the allowed provider file (/etc/opk/providers) and the token is not expired.
  3. Validates the identity (email or sub) in the PK token against user policies (/etc/opk/auth_id or ~/.opk/auth_id) to ensure it can assume the requested username (principal).

If all checks pass, Verify authorizes the SSH connection.

Arguments:
  PRINCIPAL    Target username.
  CERT         Base64-encoded SSH certificate.
  KEY_TYPE     SSH certificate key type (e.g., ecdsa-sha2-nistp256-cert-v01@openssh.com)`,
		Args:    cobra.ExactArgs(3),
		Example: `  opkssh verify root <base64-encoded-cert> ecdsa-sha2-nistp256-cert-v01@openssh.com`,
		RunE: func(cmd *cobra.Command, args []string) error {
			ctx := context.Background()

			// Setup logger
			logFile, err := os.OpenFile(logFilePathServer, os.O_APPEND|os.O_WRONLY|os.O_CREATE, 0660) // Owner and group can read/write
			if err != nil {
				fmt.Fprintf(os.Stderr, "Error opening log file: %v\n", err)
				// It could be very difficult to figure out what is going on if the log file was deleted. Hopefully this message saves someone an hour of debugging.
				fmt.Fprintf(os.Stderr, "Check if log exists at %v, if it does not create it with permissions: chown root:opksshuser %v; chmod 660 %v\n", logFilePathServer, logFilePathServer, logFilePathServer)
			} else {
				defer logFile.Close()
				log.SetOutput(logFile)
			}

			// Logs if using an unsupported OpenSSH version
			checkOpenSSHVersion()

			// The "AuthorizedKeysCommand" func is designed to be used by sshd and specified as an AuthorizedKeysCommand
			// ref: https://man.openbsd.org/sshd_config#AuthorizedKeysCommand
			log.Println(strings.Join(os.Args, " "))

			userArg := args[0]
			certB64Arg := args[1]
			typArg := args[2]

			providerPolicyPath := "/etc/opk/providers"
			providerPolicy, err := policy.NewProviderFileLoader().LoadProviderPolicy(providerPolicyPath)

			if err != nil {
				log.Println("Failed to open /etc/opk/providers:", err)
				return err
			}

			printConfigProblems()
			log.Println("Providers loaded: ", providerPolicy.ToString())

			pktVerifier, err := providerPolicy.CreateVerifier()
			if err != nil {
				log.Println("Failed to create pk token verifier (likely bad configuration):", err)
				return err
			}

			v := commands.VerifyCmd{
				PktVerifier: *pktVerifier,
				CheckPolicy: commands.OpkPolicyEnforcerFunc(userArg),
			}
			if authKey, err := v.AuthorizedKeysCommand(ctx, userArg, typArg, certB64Arg); err != nil {
				log.Println("failed to verify:", err)
				return err
			} else {
				log.Println("successfully verified")
				// sshd is awaiting a specific line, which we print here. Printing anything else before or after will break our solution
				fmt.Println(authKey)
				return nil
			}
		},
	}
	rootCmd.AddCommand(verifyCmd)

	err := rootCmd.Execute()
	if err != nil {
		return 1
	}
	return 0
}

func printConfigProblems() {
	problems := files.ConfigProblems().GetProblems()
	if len(problems) > 0 {
		log.Println("Warning: Encountered the following configuration problems:")
		for _, problem := range problems {
			log.Println(problem.String())
		}
	}
}

// OpenSSH used to impose a 4096-octet limit on the string buffers available to
// the percent_expand function. In October 2019 as part of the 8.1 release,
// that limit was removed. If you exceeded this amount it would fail with
// fatal: percent_expand: string too long
// The following two functions check whether the OpenSSH version on the
// system running the verifier is greater than or equal to 8.1;
// if not then prints a warning
func checkOpenSSHVersion() {

	// Redhat/centos does not recognize `sshd -V` but does recognize `ssh -V`
	// Ubuntu recognizes both
	cmd := exec.Command("ssh", "-V")
	output, err := cmd.CombinedOutput()
	if err != nil {
		log.Println("Warning: Error executing ssh -V:", err)
		return
	}

	if ok, _ := isOpenSSHVersion8Dot1OrGreater(string(output)); !ok {
		log.Println("Warning: OpenPubkey SSH requires OpenSSH v. 8.1 or greater")
	}
}

func isOpenSSHVersion8Dot1OrGreater(opensshVersion string) (bool, error) {
	// To handle versions like 9.9p1; we only need the initial numeric part for the comparison
	re, err := regexp.Compile(`^(\d+(?:\.\d+)*).*`)
	if err != nil {
		fmt.Println("Error compiling regex:", err)
		return false, err
	}

	opensshVersion = strings.TrimPrefix(
		strings.Split(opensshVersion, ", ")[0],
		"OpenSSH_",
	)

	matches := re.FindStringSubmatch(opensshVersion)

	if len(matches) <= 0 {
		fmt.Println("Invalid OpenSSH version")
		return false, errors.New("invalid OpenSSH version")
	}

	version := matches[1]

	if version >= "8.1" {
		return true, nil
	}

	return false, nil
}<|MERGE_RESOLUTION|>--- conflicted
+++ resolved
@@ -165,12 +165,7 @@
 				providerAlias = args[0]
 			}
 
-			login := commands.NewLogin(autoRefresh, logDir, disableBrowserOpenArg, providerArg, providerFromLdFlags, providerAlias)
-
-<<<<<<< HEAD
-=======
-			login := commands.NewLogin(autoRefresh, logDir, disableBrowserOpenArg, printIdTokenArg, providerArg, providerFromLdFlags)
->>>>>>> 69a10299
+			login := commands.NewLogin(autoRefresh, logDir, disableBrowserOpenArg, printIdTokenArg, providerArg, providerFromLdFlags, providerAlias)
 			if err := login.Run(ctx); err != nil {
 				log.Println("Error executing login command:", err)
 				return err
