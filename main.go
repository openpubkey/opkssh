// Copyright 2025 OpenPubkey
//
// Licensed under the Apache License, Version 2.0 (the "License");
// you may not use this file except in compliance with the License.
// You may obtain a copy of the License at
//
//     http://www.apache.org/licenses/LICENSE-2.0
//
// Unless required by applicable law or agreed to in writing, software
// distributed under the License is distributed on an "AS IS" BASIS,
// WITHOUT WARRANTIES OR CONDITIONS OF ANY KIND, either express or implied.
// See the License for the specific language governing permissions and
// limitations under the License.
//
// SPDX-License-Identifier: Apache-2.0

package main

import (
	"context"
	"errors"
	"fmt"
	"log"
	"os"
	"os/exec"
	"os/signal"
	"regexp"
	"strings"
	"syscall"

	"github.com/openpubkey/openpubkey/providers"
	"github.com/openpubkey/opkssh/commands"
	"github.com/openpubkey/opkssh/policy"
	"github.com/openpubkey/opkssh/policy/files"
	"github.com/spf13/cobra"
)

var (
	// These can be overridden at build time using ldflags. For example:
	// go build -v -o /usr/local/bin/opkssh -ldflags "-X main.issuer=http://oidc.local:${ISSUER_PORT}/ -X main.clientID=web -X main.clientSecret=secret"
	Version           = "unversioned"
	issuer            = ""
	clientID          = ""
	clientSecret      = ""
	redirectURIs      = ""
	logFilePathServer = "/var/log/opkssh.log" // Remember if you change this, change it in the install script as well
)

func main() {
	os.Exit(run())
}

func run() int {
	rootCmd := &cobra.Command{
		Use:     "opkssh",
		Short:   "SSH with OpenPubkey",
		Version: Version,
		Long: `SSH with OpenPubkey

This program allows users to:
  - Login and create SSH key pairs using their OpenID Connect identity
  - Add policies to auth_id policy files
  - Verify OpenPubkey SSH certificates for use with sshd's AuthorizedKeysCommand`,
		Example: `  opkssh login
  opkssh add root alice@example.com https://accounts.google.com`,
		RunE: func(cmd *cobra.Command, args []string) error {
			return cmd.Help()
		},
	}
	rootCmd.CompletionOptions.DisableDefaultCmd = true

	addCmd := &cobra.Command{
		Use:   "add <PRINCIPAL> <EMAIL|SUB> <ISSUER>",
		Short: "Appends new rule to the policy file",
		Long: `Add appends a new policy entry in the auth_id policy file granting SSH access to the specified email or subscriber ID (sub).

		It first attempts to write to the system-wide file (/etc/opk/auth_id). If it lacks permissions to update this file it falls back to writing to the user-specific file (~/.opk/auth_id).

Arguments:
  PRINCIPAL      The target user account (requested principal).
  EMAIL|SUB      Email address or subscriber ID authorized to assume this principal.
  ISSUER         OpenID Connect provider (issuer) URL associated with the email/sub.
`,
		Args: cobra.ExactArgs(3),
		Example: `  opkssh add root alice@example.com https://accounts.google.com
  opkssh add alice 103030642802723203118 https://accounts.google.com`,
		RunE: func(cmd *cobra.Command, args []string) error {
			inputPrincipal := args[0]
			inputEmail := args[1]
			inputIssuer := args[2]

			// Convenience aliases to save user time (who is going to remember the hideous Azure issuer string)
			switch inputIssuer {
			case "google":
				inputIssuer = "https://accounts.google.com"
			case "azure", "microsoft":
				inputIssuer = "https://login.microsoftonline.com/9188040d-6c67-4c5b-b112-36a304b66dad/v2.0"
			case "gitlab":
				inputIssuer = "https://gitlab.com"
			}

<<<<<<< HEAD
		// If the user has supplied commandline arguments for the provider, use those instead of the web chooser
		var provider providers.OpenIdProvider
		if providerArg != nil && *providerArg != "" {
			config, err := commands.NewProviderConfigFromString(*providerArg, false)
			if err != nil {
				log.Println("Error parsing provider argument:", err)
				return 1
=======
			add := commands.AddCmd{
				HomePolicyLoader:   policy.NewHomePolicyLoader(),
				SystemPolicyLoader: policy.NewSystemPolicyLoader(),
				Username:           inputPrincipal,
			}
			policyFilePath, err := add.Run(inputPrincipal, inputEmail, inputIssuer)
			if err != nil {
				fmt.Fprintf(os.Stderr, "Failed to add to policy: %v\n", err)
				return err
>>>>>>> e48d17f5
			}
			fmt.Fprintf(os.Stdout, "Successfully added new policy to %s\n", policyFilePath)
			return nil
		},
	}
	rootCmd.AddCommand(addCmd)

<<<<<<< HEAD
			provider, err = commands.NewProviderFromConfig(config)
			if err != nil {
				log.Println("Error creating provider from config:", err)
				return 1
			}

		} else if providerFromLdFlags != nil {
			provider = providerFromLdFlags
		} else {
			googleOpOptions := providers.GetDefaultGoogleOpOptions()
			googleOpOptions.GQSign = false
			googleOp := providers.NewGoogleOpWithOptions(googleOpOptions)

			azureOpOptions := providers.GetDefaultAzureOpOptions()
			azureOpOptions.GQSign = false
			azureOp := providers.NewAzureOpWithOptions(azureOpOptions)

			gitlabOpOptions := providers.GetDefaultGitlabOpOptions()
			gitlabOpOptions.GQSign = false
			gitlabOp := providers.NewGitlabOpWithOptions(gitlabOpOptions)

			var err error
			provider, err = choosers.NewWebChooser(
				[]providers.BrowserOpenIdProvider{googleOp, azureOp, gitlabOp},
			).ChooseOp(ctx)
			if err != nil {
				log.Println("Error selecting op:", err)
				return 1
=======
	var autoRefresh bool
	var logDir string
	var providerArg string
	loginCmd := &cobra.Command{
		Use:   "login",
		Short: "Authenticate with an OpenID Provider to generate an SSH key for opkssh",
		Long: `Login creates opkssh SSH keys

Login generates a key pair, then opens a browser to authenticate the user with the OpenID Provider. Upon successful authentication, opkssh creates an SSH public key (~/.ssh/id_ecdsa) containing the user's PK token. By default, this SSH key expires after 24 hours, after which the user must run "opkssh login" again to generate a new key.

Users can then SSH into servers configured to use opkssh as the AuthorizedKeysCommand. The server verifies the PK token and grants access if the token is valid and the user is authorized per the auth_id policy.
`,
		Example: `  opkssh login
  opkssh login --provider=<issuer>,<client_id>`,
		RunE: func(cmd *cobra.Command, args []string) error {

			ctx, cancel := context.WithCancel(context.Background())
			defer cancel()
			sigs := make(chan os.Signal, 1)
			signal.Notify(sigs, syscall.SIGINT, syscall.SIGTERM)
			go func() {
				<-sigs
				cancel()
			}()

			// If LDFlags issuer is set, build providerFromLdFlags
			var providerFromLdFlags providers.OpenIdProvider
			if issuer != "" {
				opts := providers.GetDefaultGoogleOpOptions()
				opts.Issuer = issuer
				opts.ClientID = clientID
				opts.ClientSecret = clientSecret
				opts.RedirectURIs = strings.Split(redirectURIs, ",")
				providerFromLdFlags = providers.NewGoogleOpWithOptions(opts)
			}

			login := commands.NewLogin(autoRefresh, logDir, providerArg, providerFromLdFlags)
			if err := login.Run(ctx); err != nil {
				log.Println("Error executing login command:", err)
				return err
>>>>>>> e48d17f5
			}
			return nil
		},
	}

	// Define flags for login.
	loginCmd.Flags().BoolVar(&autoRefresh, "auto-refresh", false, "Automatically refresh PK token after login")
	loginCmd.Flags().StringVar(&logDir, "log-dir", "", "Directory to write output logs")
	loginCmd.Flags().StringVar(&providerArg, "provider", "", "OpenID Provider specification in the format: <issuer>,<client_id> or <issuer>,<client_id>,<client_secret>")
	rootCmd.AddCommand(loginCmd)

	readhomeCmd := &cobra.Command{
		Use:   "readhome <PRINCIPAL>",
		Short: "Read the principal's home policy file",
		Long: `Read the principal's policy file (/home/<PRINCIPAL>/.opk/auth_id).

You should not call this command directly. It is called by the opkssh verify command as part of the AuthorizedKeysCommand process to read the user's policy  (principals) home file (~/.opk/auth_id) with sudoer permissions. This allows us to use an unprivileged user as the AuthorizedKeysCommand user.
`,
		Args:    cobra.ExactArgs(1),
		Example: `  opkssh readhome alice`,
		RunE: func(cmd *cobra.Command, args []string) error {
			userArg := os.Args[2]
			if fileBytes, err := commands.ReadHome(userArg); err != nil {
				fmt.Fprintf(os.Stderr, "Failed to read user's home policy file: %v\n", err)
				return err
			} else {
				fmt.Fprint(os.Stdout, string(fileBytes))
				return nil
			}
		},
	}
	rootCmd.AddCommand(readhomeCmd)

	verifyCmd := &cobra.Command{
		Use:   "verify <PRINCIPAL> <CERT> <KEY_TYPE>",
		Short: "Verify an SSH key (used by sshd AuthorizedKeysCommand)",
		Long: `Verify extracts a PK token from a base64-encoded SSH certificate and verifies it against policy. It expects an allowed provider file at /etc/opk/providers and a user policy file at either /etc/opk/auth_id or ~/.opk/auth_id.

This command is intended to be called by sshd as an AuthorizedKeysCommand:
  https://man.openbsd.org/sshd_config#AuthorizedKeysCommand

During installation, opkssh typically adds these lines to /etc/ssh/sshd_config:
  AuthorizedKeysCommand /usr/local/bin/opkssh verify %%u %%k %%t
  AuthorizedKeysCommandUser opksshuser

Where the tokens in /etc/ssh/sshd_config are defined as:
  %%u   Target username (requested principal)
  %%k   Base64-encoded SSH public key (SSH certificate) provided for authentication
  %%t   Public key type (SSH certificate format, e.g., ecdsa-sha2-nistp256-cert-v01@openssh.com)

Verification checks performed:
  1. Ensures the PK token is properly formed, signed, and issued by the specified OpenID Provider (OP).
  2. Confirms the PK token's issue (iss) and client ID (audience) are listed in the allowed provider file (/etc/opk/providers) and the token is not expired.
  3. Validates the identity (email or sub) in the PK token against user policies (/etc/opk/auth_id or ~/.opk/auth_id) to ensure it can assume the requested username (principal).

If all checks pass, Verify authorizes the SSH connection.

Arguments:
  PRINCIPAL    Target username.
  CERT         Base64-encoded SSH certificate.
  KEY_TYPE     SSH certificate key type (e.g., ecdsa-sha2-nistp256-cert-v01@openssh.com)`,
		Args:    cobra.ExactArgs(3),
		Example: `  opkssh verify root <base64-encoded-cert> ecdsa-sha2-nistp256-cert-v01@openssh.com`,
		RunE: func(cmd *cobra.Command, args []string) error {
			ctx := context.Background()

			// Setup logger
			logFile, err := os.OpenFile(logFilePathServer, os.O_APPEND|os.O_WRONLY|os.O_CREATE, 0660) // Owner and group can read/write
			if err != nil {
				fmt.Fprintf(os.Stderr, "Error opening log file: %v\n", err)
				// It could be very difficult to figure out what is going on if the log file was deleted. Hopefully this message saves someone an hour of debugging.
				fmt.Fprintf(os.Stderr, "Check if log exists at %v, if it does not create it with permissions: chown root:opksshuser %v; chmod 660 %v\n", logFilePathServer, logFilePathServer, logFilePathServer)
			} else {
				defer logFile.Close()
				log.SetOutput(logFile)
			}

			// Logs if using an unsupported OpenSSH version
			checkOpenSSHVersion()

			// The "AuthorizedKeysCommand" func is designed to be used by sshd and specified as an AuthorizedKeysCommand
			// ref: https://man.openbsd.org/sshd_config#AuthorizedKeysCommand
			log.Println(strings.Join(os.Args, " "))

			userArg := args[0]
			certB64Arg := args[1]
			typArg := args[2]

			providerPolicyPath := "/etc/opk/providers"
			providerPolicy, err := policy.NewProviderFileLoader().LoadProviderPolicy(providerPolicyPath)

			if err != nil {
				log.Println("Failed to open /etc/opk/providers:", err)
				return err
			}

			printConfigProblems()
			log.Println("Providers loaded: ", providerPolicy.ToString())

			pktVerifier, err := providerPolicy.CreateVerifier()
			if err != nil {
				log.Println("Failed to create pk token verifier (likely bad configuration):", err)
				return err
			}

			v := commands.VerifyCmd{
				PktVerifier: *pktVerifier,
				CheckPolicy: commands.OpkPolicyEnforcerFunc(userArg),
			}
			if authKey, err := v.AuthorizedKeysCommand(ctx, userArg, typArg, certB64Arg); err != nil {
				log.Println("failed to verify:", err)
				return err
			} else {
				log.Println("successfully verified")
				// sshd is awaiting a specific line, which we print here. Printing anything else before or after will break our solution
				fmt.Println(authKey)
				return nil
			}
		},
	}
	rootCmd.AddCommand(verifyCmd)

	err := rootCmd.Execute()
	if err != nil {
		return 1
	}
	return 0
}

func printConfigProblems() {
	problems := files.ConfigProblems().GetProblems()
	if len(problems) > 0 {
		log.Println("Warning: Encountered the following configuration problems:")
		for _, problem := range problems {
			log.Println(problem.String())
		}
	}
}

// OpenSSH used to impose a 4096-octet limit on the string buffers available to
// the percent_expand function. In October 2019 as part of the 8.1 release,
// that limit was removed. If you exceeded this amount it would fail with
// fatal: percent_expand: string too long
// The following two functions check whether the OpenSSH version on the
// system running the verifier is greater than or equal to 8.1;
// if not then prints a warning
func checkOpenSSHVersion() {

	// Redhat/centos does not recognize `sshd -V` but does recognize `ssh -V`
	// Ubuntu recognizes both
	cmd := exec.Command("ssh", "-V")
	output, err := cmd.CombinedOutput()
	if err != nil {
		log.Println("Warning: Error executing ssh -V:", err)
		return
	}

	if ok, _ := isOpenSSHVersion8Dot1OrGreater(string(output)); !ok {
		log.Println("Warning: OpenPubkey SSH requires OpenSSH v. 8.1 or greater")
	}
}

func isOpenSSHVersion8Dot1OrGreater(opensshVersion string) (bool, error) {
	// To handle versions like 9.9p1; we only need the initial numeric part for the comparison
	re, err := regexp.Compile(`^(\d+(?:\.\d+)*).*`)
	if err != nil {
		fmt.Println("Error compiling regex:", err)
		return false, err
	}

	opensshVersion = strings.TrimPrefix(
		strings.Split(opensshVersion, ", ")[0],
		"OpenSSH_",
	)

	matches := re.FindStringSubmatch(opensshVersion)

	if len(matches) <= 0 {
		fmt.Println("Invalid OpenSSH version")
		return false, errors.New("invalid OpenSSH version")
	}

	version := matches[1]

	if version >= "8.1" {
		return true, nil
	}

	return false, nil
}<|MERGE_RESOLUTION|>--- conflicted
+++ resolved
@@ -99,15 +99,7 @@
 				inputIssuer = "https://gitlab.com"
 			}
 
-<<<<<<< HEAD
-		// If the user has supplied commandline arguments for the provider, use those instead of the web chooser
-		var provider providers.OpenIdProvider
-		if providerArg != nil && *providerArg != "" {
-			config, err := commands.NewProviderConfigFromString(*providerArg, false)
-			if err != nil {
-				log.Println("Error parsing provider argument:", err)
-				return 1
-=======
+
 			add := commands.AddCmd{
 				HomePolicyLoader:   policy.NewHomePolicyLoader(),
 				SystemPolicyLoader: policy.NewSystemPolicyLoader(),
@@ -117,7 +109,7 @@
 			if err != nil {
 				fmt.Fprintf(os.Stderr, "Failed to add to policy: %v\n", err)
 				return err
->>>>>>> e48d17f5
+
 			}
 			fmt.Fprintf(os.Stdout, "Successfully added new policy to %s\n", policyFilePath)
 			return nil
@@ -125,36 +117,7 @@
 	}
 	rootCmd.AddCommand(addCmd)
 
-<<<<<<< HEAD
-			provider, err = commands.NewProviderFromConfig(config)
-			if err != nil {
-				log.Println("Error creating provider from config:", err)
-				return 1
-			}
-
-		} else if providerFromLdFlags != nil {
-			provider = providerFromLdFlags
-		} else {
-			googleOpOptions := providers.GetDefaultGoogleOpOptions()
-			googleOpOptions.GQSign = false
-			googleOp := providers.NewGoogleOpWithOptions(googleOpOptions)
-
-			azureOpOptions := providers.GetDefaultAzureOpOptions()
-			azureOpOptions.GQSign = false
-			azureOp := providers.NewAzureOpWithOptions(azureOpOptions)
-
-			gitlabOpOptions := providers.GetDefaultGitlabOpOptions()
-			gitlabOpOptions.GQSign = false
-			gitlabOp := providers.NewGitlabOpWithOptions(gitlabOpOptions)
-
-			var err error
-			provider, err = choosers.NewWebChooser(
-				[]providers.BrowserOpenIdProvider{googleOp, azureOp, gitlabOp},
-			).ChooseOp(ctx)
-			if err != nil {
-				log.Println("Error selecting op:", err)
-				return 1
-=======
+
 	var autoRefresh bool
 	var logDir string
 	var providerArg string
@@ -195,7 +158,6 @@
 			if err := login.Run(ctx); err != nil {
 				log.Println("Error executing login command:", err)
 				return err
->>>>>>> e48d17f5
 			}
 			return nil
 		},
