// Copyright 2025 OpenPubkey
//
// Licensed under the Apache License, Version 2.0 (the "License");
// you may not use this file except in compliance with the License.
// You may obtain a copy of the License at
//
//     http://www.apache.org/licenses/LICENSE-2.0
//
// Unless required by applicable law or agreed to in writing, software
// distributed under the License is distributed on an "AS IS" BASIS,
// WITHOUT WARRANTIES OR CONDITIONS OF ANY KIND, either express or implied.
// See the License for the specific language governing permissions and
// limitations under the License.
//
// SPDX-License-Identifier: Apache-2.0

package main

import (
	"context"
	"errors"
	"fmt"
	"log"
	"os"
	"os/exec"
	"os/signal"
	"regexp"
	"strings"
	"syscall"

	"github.com/openpubkey/openpubkey/providers"
	"github.com/openpubkey/opkssh/commands"
	"github.com/openpubkey/opkssh/policy"
	"github.com/openpubkey/opkssh/policy/files"
	"github.com/spf13/cobra"
)

var (
	// These can be overridden at build time using ldflags. For example:
	// go build -v -o /usr/local/bin/opkssh -ldflags "-X main.issuer=http://oidc.local:${ISSUER_PORT}/ -X main.clientID=web -X main.clientSecret=secret"
	Version           = "unversioned"
	issuer            = ""
	clientID          = ""
	clientSecret      = ""
	redirectURIs      = ""
	logFilePathServer = "/var/log/opkssh.log" // Remember if you change this, change it in the install script as well
)

func main() {
	os.Exit(run())
}

func run() int {
	rootCmd := &cobra.Command{
		SilenceUsage: true,
		Use:          "opkssh",
		Short:        "SSH with OpenPubkey",
		Version:      Version,
		Long: `SSH with OpenPubkey

This program allows users to:
  - Login and create SSH key pairs using their OpenID Connect identity
  - Add policies to auth_id policy files
  - Verify OpenPubkey SSH certificates for use with sshd's AuthorizedKeysCommand`,
		Example: `  opkssh login
  opkssh add root alice@example.com https://accounts.google.com`,
		RunE: func(cmd *cobra.Command, args []string) error {
			return cmd.Help()
		},
	}
	rootCmd.CompletionOptions.DisableDefaultCmd = true

	addCmd := &cobra.Command{
		SilenceUsage: true,
		Use:          "add <PRINCIPAL> <EMAIL|SUB|GROUP> <ISSUER>",
		Short:        "Appends new rule to the policy file",
		Long: `Add appends a new policy entry in the auth_id policy file granting SSH access to the specified email or subscriber ID (sub) or group.

It first attempts to write to the system-wide file (/etc/opk/auth_id). If it lacks permissions to update this file it falls back to writing to the user-specific file (~/.opk/auth_id).

Arguments:
  PRINCIPAL            The target user account (requested principal).
  EMAIL|SUB|GROUP      Email address, subscriber ID or group authorized to assume this principal. If using an OIDC group, the argument needs to be in the format of oidc:groups:<groupId>.
  ISSUER               OpenID Connect provider (issuer) URL associated with the email/sub/group.
`,
		Args: cobra.ExactArgs(3),
		Example: `  opkssh add root alice@example.com https://accounts.google.com
  opkssh add alice 103030642802723203118 https://accounts.google.com
  opkssh add developer oidc:groups:developer https://accounts.google.com`,
		RunE: func(cmd *cobra.Command, args []string) error {
			inputPrincipal := args[0]
			inputEmail := args[1]
			inputIssuer := args[2]

			// Convenience aliases to save user time (who is going to remember the hideous Azure issuer string)
			switch inputIssuer {
			case "google":
				inputIssuer = "https://accounts.google.com"
			case "azure", "microsoft":
				inputIssuer = "https://login.microsoftonline.com/9188040d-6c67-4c5b-b112-36a304b66dad/v2.0"
			case "gitlab":
				inputIssuer = "https://gitlab.com"
			}

			add := commands.AddCmd{
				HomePolicyLoader:   policy.NewHomePolicyLoader(),
				SystemPolicyLoader: policy.NewSystemPolicyLoader(),
				Username:           inputPrincipal,
			}
			policyFilePath, err := add.Run(inputPrincipal, inputEmail, inputIssuer)
			if err != nil {
				fmt.Fprintf(os.Stderr, "Failed to add to policy: %v\n", err)
				return err
			}
			fmt.Fprintf(os.Stdout, "Successfully added new policy to %s\n", policyFilePath)
			return nil
		},
	}
	rootCmd.AddCommand(addCmd)

	var autoRefresh bool
	var logDir string
	var providerArg string
	var disableBrowserOpenArg bool
	var printIdTokenArg bool
	var keyPathArg string
	loginCmd := &cobra.Command{
		SilenceUsage: true,
		Use:          "login [alias]",
		Short:        "Authenticate with an OpenID Provider to generate an SSH key for opkssh",
		Long: `Login creates opkssh SSH keys

Login generates a key pair, then opens a browser to authenticate the user with the OpenID Provider. Upon successful authentication, opkssh creates an SSH public key (~/.ssh/id_ecdsa) containing the user's PK token. By default, this SSH key expires after 24 hours, after which the user must run "opkssh login" again to generate a new key.

Users can then SSH into servers configured to use opkssh as the AuthorizedKeysCommand. The server verifies the PK token and grants access if the token is valid and the user is authorized per the auth_id policy.
Arguments:
  alias      The provider alias to use. If not specified, the OPKSSH_DEFAULT provider will be used. The aliases are defined by the OPKSSH_PROVIDERS environment variable, which are sourced from ~/.opksshrc. The format is <alias>,<issuer>,<client_id>,<client_secret>,<scopes>
`,
		Example: `  opkssh login
  opkssh login google
  opkssh login --provider=<issuer>,<client_id>`,
		RunE: func(cmd *cobra.Command, args []string) error {

			ctx, cancel := context.WithCancel(context.Background())
			defer cancel()
			sigs := make(chan os.Signal, 1)
			signal.Notify(sigs, syscall.SIGINT, syscall.SIGTERM)
			go func() {
				<-sigs
				cancel()
			}()

			// If LDFlags issuer is set, build providerFromLdFlags
			var providerFromLdFlags providers.OpenIdProvider
			if issuer != "" {
				opts := providers.GetDefaultGoogleOpOptions()
				opts.Issuer = issuer
				opts.ClientID = clientID
				opts.ClientSecret = clientSecret
				opts.RedirectURIs = strings.Split(redirectURIs, ",")
				providerFromLdFlags = providers.NewGoogleOpWithOptions(opts)
			}
			var providerAlias string
			if len(args) > 0 {
				providerAlias = args[0]
			}

<<<<<<< HEAD
			login := commands.NewLogin(autoRefresh, logDir, disableBrowserOpenArg, printIdTokenArg, providerArg, providerFromLdFlags, providerAlias)
=======
			login := commands.NewLogin(autoRefresh, logDir, disableBrowserOpenArg, printIdTokenArg, providerArg, keyPathArg, providerFromLdFlags)
>>>>>>> efc4afc1
			if err := login.Run(ctx); err != nil {
				log.Println("Error executing login command:", err)
				return err
			}
			return nil
		},
		Args: cobra.MaximumNArgs(1),
	}

	// Define flags for login.
	loginCmd.Flags().BoolVar(&autoRefresh, "auto-refresh", false, "Automatically refresh PK token after login")
	loginCmd.Flags().StringVar(&logDir, "log-dir", "", "Directory to write output logs")
	loginCmd.Flags().BoolVar(&disableBrowserOpenArg, "disable-browser-open", false, "Set this flag to disable opening the browser. Useful for choosing the browser you want to use.")
	loginCmd.Flags().BoolVar(&printIdTokenArg, "print-id-token", false, "Set this flag to print out the contents of the id_token. Useful for inspecting claims.")
	loginCmd.Flags().StringVar(&providerArg, "provider", "", "OpenID Provider specification in the format: <issuer>,<client_id> or <issuer>,<client_id>,<client_secret>")
	loginCmd.Flags().StringVarP(&keyPathArg, "private-key-file", "i", "", "Path where private keys is written.")
	rootCmd.AddCommand(loginCmd)

	readhomeCmd := &cobra.Command{
		SilenceUsage: true,
		Use:          "readhome <PRINCIPAL>",
		Short:        "Read the principal's home policy file",
		Long: `Read the principal's policy file (/home/<PRINCIPAL>/.opk/auth_id).

You should not call this command directly. It is called by the opkssh verify command as part of the AuthorizedKeysCommand process to read the user's policy  (principals) home file (~/.opk/auth_id) with sudoer permissions. This allows us to use an unprivileged user as the AuthorizedKeysCommand user.
`,
		Args:    cobra.ExactArgs(1),
		Example: `  opkssh readhome alice`,
		RunE: func(cmd *cobra.Command, args []string) error {
			userArg := os.Args[2]
			if fileBytes, err := commands.ReadHome(userArg); err != nil {
				fmt.Fprintf(os.Stderr, "Failed to read user's home policy file: %v\n", err)
				return err
			} else {
				fmt.Fprint(os.Stdout, string(fileBytes))
				return nil
			}
		},
	}
	rootCmd.AddCommand(readhomeCmd)

	verifyCmd := &cobra.Command{
		SilenceUsage: true,
		Use:          "verify <PRINCIPAL> <CERT> <KEY_TYPE>",
		Short:        "Verify an SSH key (used by sshd AuthorizedKeysCommand)",
		Long: `Verify extracts a PK token from a base64-encoded SSH certificate and verifies it against policy. It expects an allowed provider file at /etc/opk/providers and a user policy file at either /etc/opk/auth_id or ~/.opk/auth_id.

This command is intended to be called by sshd as an AuthorizedKeysCommand:
  https://man.openbsd.org/sshd_config#AuthorizedKeysCommand

During installation, opkssh typically adds these lines to /etc/ssh/sshd_config:
  AuthorizedKeysCommand /usr/local/bin/opkssh verify %%u %%k %%t
  AuthorizedKeysCommandUser opksshuser

Where the tokens in /etc/ssh/sshd_config are defined as:
  %%u   Target username (requested principal)
  %%k   Base64-encoded SSH public key (SSH certificate) provided for authentication
  %%t   Public key type (SSH certificate format, e.g., ecdsa-sha2-nistp256-cert-v01@openssh.com)

Verification checks performed:
  1. Ensures the PK token is properly formed, signed, and issued by the specified OpenID Provider (OP).
  2. Confirms the PK token's issue (iss) and client ID (audience) are listed in the allowed provider file (/etc/opk/providers) and the token is not expired.
  3. Validates the identity (email or sub) in the PK token against user policies (/etc/opk/auth_id or ~/.opk/auth_id) to ensure it can assume the requested username (principal).

If all checks pass, Verify authorizes the SSH connection.

Arguments:
  PRINCIPAL    Target username.
  CERT         Base64-encoded SSH certificate.
  KEY_TYPE     SSH certificate key type (e.g., ecdsa-sha2-nistp256-cert-v01@openssh.com)`,
		Args:    cobra.ExactArgs(3),
		Example: `  opkssh verify root <base64-encoded-cert> ecdsa-sha2-nistp256-cert-v01@openssh.com`,
		RunE: func(cmd *cobra.Command, args []string) error {
			ctx := context.Background()

			// Setup logger
			logFile, err := os.OpenFile(logFilePathServer, os.O_APPEND|os.O_WRONLY|os.O_CREATE, 0660) // Owner and group can read/write
			if err != nil {
				fmt.Fprintf(os.Stderr, "Error opening log file: %v\n", err)
				// It could be very difficult to figure out what is going on if the log file was deleted. Hopefully this message saves someone an hour of debugging.
				fmt.Fprintf(os.Stderr, "Check if log exists at %v, if it does not create it with permissions: chown root:opksshuser %v; chmod 660 %v\n", logFilePathServer, logFilePathServer, logFilePathServer)
			} else {
				defer logFile.Close()
				log.SetOutput(logFile)
			}

			// Logs if using an unsupported OpenSSH version
			checkOpenSSHVersion()

			// The "AuthorizedKeysCommand" func is designed to be used by sshd and specified as an AuthorizedKeysCommand
			// ref: https://man.openbsd.org/sshd_config#AuthorizedKeysCommand
			log.Println(strings.Join(os.Args, " "))

			userArg := args[0]
			certB64Arg := args[1]
			typArg := args[2]

			providerPolicyPath := "/etc/opk/providers"
			providerPolicy, err := policy.NewProviderFileLoader().LoadProviderPolicy(providerPolicyPath)

			if err != nil {
				log.Println("Failed to open /etc/opk/providers:", err)
				return err
			}

			printConfigProblems()
			log.Println("Providers loaded: ", providerPolicy.ToString())

			pktVerifier, err := providerPolicy.CreateVerifier()
			if err != nil {
				log.Println("Failed to create pk token verifier (likely bad configuration):", err)
				return err
			}

			v := commands.VerifyCmd{
				PktVerifier: *pktVerifier,
				CheckPolicy: commands.OpkPolicyEnforcerFunc(userArg),
			}
			if authKey, err := v.AuthorizedKeysCommand(ctx, userArg, typArg, certB64Arg); err != nil {
				log.Println("failed to verify:", err)
				return err
			} else {
				log.Println("successfully verified")
				// sshd is awaiting a specific line, which we print here. Printing anything else before or after will break our solution
				fmt.Println(authKey)
				return nil
			}
		},
	}
	rootCmd.AddCommand(verifyCmd)

	err := rootCmd.Execute()
	if err != nil {
		return 1
	}
	return 0
}

func printConfigProblems() {
	problems := files.ConfigProblems().GetProblems()
	if len(problems) > 0 {
		log.Println("Warning: Encountered the following configuration problems:")
		for _, problem := range problems {
			log.Println(problem.String())
		}
	}
}

// OpenSSH used to impose a 4096-octet limit on the string buffers available to
// the percent_expand function. In October 2019 as part of the 8.1 release,
// that limit was removed. If you exceeded this amount it would fail with
// fatal: percent_expand: string too long
// The following two functions check whether the OpenSSH version on the
// system running the verifier is greater than or equal to 8.1;
// if not then prints a warning
func checkOpenSSHVersion() {

	// Redhat/centos does not recognize `sshd -V` but does recognize `ssh -V`
	// Ubuntu recognizes both
	cmd := exec.Command("ssh", "-V")
	output, err := cmd.CombinedOutput()
	if err != nil {
		log.Println("Warning: Error executing ssh -V:", err)
		return
	}

	if ok, _ := isOpenSSHVersion8Dot1OrGreater(string(output)); !ok {
		log.Println("Warning: OpenPubkey SSH requires OpenSSH v. 8.1 or greater")
	}
}

func isOpenSSHVersion8Dot1OrGreater(opensshVersion string) (bool, error) {
	// To handle versions like 9.9p1; we only need the initial numeric part for the comparison
	re, err := regexp.Compile(`^(\d+(?:\.\d+)*).*`)
	if err != nil {
		fmt.Println("Error compiling regex:", err)
		return false, err
	}

	opensshVersion = strings.TrimPrefix(
		strings.Split(opensshVersion, ", ")[0],
		"OpenSSH_",
	)

	matches := re.FindStringSubmatch(opensshVersion)

	if len(matches) <= 0 {
		fmt.Println("Invalid OpenSSH version")
		return false, errors.New("invalid OpenSSH version")
	}

	version := matches[1]

	if version >= "8.1" {
		return true, nil
	}

	return false, nil
}<|MERGE_RESOLUTION|>--- conflicted
+++ resolved
@@ -165,11 +165,7 @@
 				providerAlias = args[0]
 			}
 
-<<<<<<< HEAD
-			login := commands.NewLogin(autoRefresh, logDir, disableBrowserOpenArg, printIdTokenArg, providerArg, providerFromLdFlags, providerAlias)
-=======
-			login := commands.NewLogin(autoRefresh, logDir, disableBrowserOpenArg, printIdTokenArg, providerArg, keyPathArg, providerFromLdFlags)
->>>>>>> efc4afc1
+			login := commands.NewLogin(autoRefresh, logDir, disableBrowserOpenArg, printIdTokenArg, providerArg, keyPathArg, providerFromLdFlags, providerAlias)
 			if err := login.Run(ctx); err != nil {
 				log.Println("Error executing login command:", err)
 				return err
