--- conflicted
+++ resolved
@@ -1,9 +1,4 @@
-<<<<<<< HEAD
-version: "2.1"
-
-=======
 version: "2"
->>>>>>> 805a2802
 linters:
   enable:
     - misspell
