# Stage 1: Build the Go binary
FROM golang:1.25.1@sha256:8305f5fa8ea63c7b5bc85bd223ccc62941f852318ebfbd22f53bbd0b358c07e1 as builder

# Set destination for COPY
WORKDIR /app

# Download Go modules
COPY go.mod go.sum ./
RUN go mod download

# Copy our repo
COPY . ./

# Copy the source code and build the binary
ARG ISSUER_PORT="9998"
RUN go build -v -o opksshbuild

# Stage 2: Create a minimal openSUSE-Tumbleweed-based image
<<<<<<< HEAD
FROM opensuse/tumbleweed:latest@sha256:e40092ee9e07ec4f263dbc0f62a43ccaf753694d67b3323248dfb428da2f37f6
=======
FROM opensuse/tumbleweed:latest@sha256:ae4dac8e3ad155dff33f6c89a32e28bf63d26475b41bfb85ab5179691b9a7b16
>>>>>>> e49f2c9c
# Install dependencies required for runtime (e.g., SSH server)
RUN zypper refresh && \
    zypper -n ref && \
    zypper -n dup --allow-vendor-change && \
    zypper -n in --no-recommends \
    zypper --non-interactive install sudo openssh-server openssh-clients telnet wget jq openssl ca-certificates && \
    zypper -n clean --all && \
    rm /var/log/zypp/history && \
    rm /var/log/zypper.log

# Source:
# https://medium.com/@ratnesh4209211786/simplified-ssh-server-setup-within-a-docker-container-77eedd87a320
#
# Create an SSH user named "test". Make it a sudoer
RUN useradd -rm -d /home/test -s /bin/bash -g root -u 480 test
# Set password to "test"
RUN  echo "test:test" | chpasswd

# Make it so "test" user does not need to present password when using sudo
# Source: https://askubuntu.com/a/878705
RUN echo "test ALL=(ALL:ALL) NOPASSWD: ALL" | tee /etc/sudoers.d/test

# Create unprivileged user named "test2"
RUN useradd -rm -d /home/test2 -s /bin/bash -u 481 test2
# Set password to "test"
RUN  echo "test2:test" | chpasswd

# Allow SSH access
RUN mkdir /var/run/sshd

# Expose SSH server so we can ssh in from the tests
EXPOSE 22

WORKDIR /app

# Copy binary and install script from builder
COPY --from=builder /app/opksshbuild ./opksshbuild
COPY --from=builder /app/scripts/install-linux.sh install-linux.sh

# Run install script to install/configure opkssh
RUN chmod +x install-linux.sh
RUN bash ./install-linux.sh --install-from=opksshbuild --no-sshd-restart

RUN opkssh --version
RUN ls -l /usr/local/bin
RUN printenv PATH

ARG ISSUER_PORT="9998"
RUN echo "http://oidc.local:${ISSUER_PORT}/ web oidc_refreshed" >> /etc/opk/providers

# Add integration test user as allowed email in policy (this directly tests
# policy "add" command)
ARG BOOTSTRAP_POLICY
RUN if [ -n "$BOOTSTRAP_POLICY" ] ; then opkssh add "test" "test-user@zitadel.ch" "http://oidc.local:${ISSUER_PORT}/"; else echo "Will not init policy" ; fi

# Generate SSH host keys
RUN ssh-keygen -A

# Start the SSH server on container startup
CMD ["/usr/sbin/sshd", "-D"]<|MERGE_RESOLUTION|>--- conflicted
+++ resolved
@@ -16,11 +16,8 @@
 RUN go build -v -o opksshbuild
 
 # Stage 2: Create a minimal openSUSE-Tumbleweed-based image
-<<<<<<< HEAD
-FROM opensuse/tumbleweed:latest@sha256:e40092ee9e07ec4f263dbc0f62a43ccaf753694d67b3323248dfb428da2f37f6
-=======
 FROM opensuse/tumbleweed:latest@sha256:ae4dac8e3ad155dff33f6c89a32e28bf63d26475b41bfb85ab5179691b9a7b16
->>>>>>> e49f2c9c
+
 # Install dependencies required for runtime (e.g., SSH server)
 RUN zypper refresh && \
     zypper -n ref && \
