// Copyright 2024 OpenPubkey
//
// Licensed under the Apache License, Version 2.0 (the "License");
// you may not use this file except in compliance with the License.
// You may obtain a copy of the License at
//
//     http://www.apache.org/licenses/LICENSE-2.0
//
// Unless required by applicable law or agreed to in writing, software
// distributed under the License is distributed on an "AS IS" BASIS,
// WITHOUT WARRANTIES OR CONDITIONS OF ANY KIND, either express or implied.
// See the License for the specific language governing permissions and
// limitations under the License.
//
// SPDX-License-Identifier: Apache-2.0

package main

import (
	"errors"
	"io"
	"os"
	"strings"
	"testing"

	"github.com/stretchr/testify/require"
)

func TestIsOpenSSHVersion8Dot1OrGreater(t *testing.T) {
	tests := []struct {
		name          string
		input         string
		wantIsGreater bool
		wantErr       error
	}{
		{
			name:          "Exact 8.1",
			input:         "OpenSSH_8.1",
			wantIsGreater: true,
			wantErr:       nil,
		},
		{
			name:          "Above 8.1 (8.4)",
			input:         "OpenSSH_8.4",
			wantIsGreater: true,
			wantErr:       nil,
		},
		{
			name:          "Above 8.1 with patch (9.9p1)",
			input:         "OpenSSH_9.9p1",
			wantIsGreater: true,
			wantErr:       nil,
		},
		{
			name:          "Below 8.1 (7.9)",
			input:         "OpenSSH_7.9",
			wantIsGreater: false,
			wantErr:       nil,
		},
		{
			name:          "Multiple dotted version above 8.1 (8.1.2)",
			input:         "OpenSSH_8.1.2",
			wantIsGreater: true,
			wantErr:       nil,
		},
		{
			name:          "Multiple dotted version below 8.1 (7.10.3)",
			input:         "OpenSSH_7.10.3",
			wantIsGreater: false,
			wantErr:       nil,
		},
		{
			name:          "Malformed version string",
			input:         "OpenSSH_, something not right",
			wantIsGreater: false,
			wantErr:       errors.New("invalid OpenSSH version"),
		},
		{
			name:          "No OpenSSH prefix at all",
			input:         "Completely invalid input",
			wantIsGreater: false,
			wantErr:       errors.New("invalid OpenSSH version"),
		},
		{
			name:          "Includes trailing info (8.2, Raspbian-1)",
			input:         "OpenSSH_8.2, Raspbian-1",
			wantIsGreater: true,
			wantErr:       nil,
		},
	}

	for _, tt := range tests {
		t.Run(tt.name, func(t *testing.T) {
			gotIsGreater, gotErr := isOpenSSHVersion8Dot1OrGreater(tt.input)

			if gotIsGreater != tt.wantIsGreater {
				t.Errorf(
					"isOpenSSHVersion8Dot1OrGreater(%q) got %v; want %v",
					tt.input,
					gotIsGreater,
					tt.wantIsGreater,
				)
			}

			if (gotErr != nil) != (tt.wantErr != nil) {
				t.Errorf(
					"isOpenSSHVersion8Dot1OrGreater(%q) error = %v; want %v",
					tt.input,
					gotErr,
					tt.wantErr,
				)
			} else if gotErr != nil && tt.wantErr != nil {
				if gotErr.Error() != tt.wantErr.Error() {
					t.Errorf("Unexpected error message. got %q; want %q",
						gotErr.Error(), tt.wantErr.Error())
				}
			}
		})
	}
}

func RunCliAndCaptureResult(t *testing.T, args []string) (string, int) {
	// Backup and defer restore of os.Args
	oldArgs := os.Args
	defer func() { os.Args = oldArgs }()
	os.Args = args

	// Capture output
	oldStdout := os.Stdout
	oldStderr := os.Stderr
	r, w, _ := os.Pipe()
	os.Stdout = w
	os.Stderr = w

	// Run the opkssh cli
	exitCode := run()

	// Restore stdout and stderr
	w.Close()
	os.Stdout = oldStdout
	os.Stderr = oldStderr

	// Read captured output
	var cmdOutput strings.Builder
	_, err := io.Copy(&cmdOutput, r)
	require.NoError(t, err)

	return cmdOutput.String(), exitCode
}

func TestRun(t *testing.T) {
	tests := []struct {
		name       string
		args       []string
		wantOutput string
		wantExit   int
	}{
		{
			name:       "No arguments",
			args:       []string{"opkssh"},
			wantOutput: "Missing command",
			wantExit:   1,
		},
		{
			name:       "Root Help flag",
			args:       []string{"opkssh", "--help"},
			wantOutput: "Usage: opkssh <command> [OPTIONS]",
			wantExit:   0,
		},
		{
			name:       "Add Help flag",
			args:       []string{"opkssh", "add", "--help"},
			wantOutput: "Usage: opkssh add <PRINCIPAL> <EMAIL|SUB> <ISSUER>",
			wantExit:   0,
		},
		{
			name:       "Login Help flag",
			args:       []string{"opkssh", "login", "--help"},
			wantOutput: "Usage: opkssh login [OPTIONS]",
			wantExit:   0,
		},
		{
			name:       "Verify Help flag",
			args:       []string{"opkssh", "verify", "--help"},
			wantOutput: "Usage: opkssh verify <PRINCIPAL (TOKEN %u)> <CERT (TOKEN %k)> <KEY_TYPE (TOKEN %t)>",
			wantExit:   0,
		},
		{
			name:       "Version flag",
			args:       []string{"opkssh", "--version"},
			wantOutput: "unversioned",
			wantExit:   0,
		},
		{
			name:       "Unrecognized command",
			args:       []string{"opkssh", "unknown"},
			wantOutput: "opkssh: invalid option -- 'unknown'",
			wantExit:   1,
		},
		{
			name:       "Add command with missing arguments",
			args:       []string{"opkssh", "add"},
			wantOutput: "Invalid number of arguments for add, expected: `<Principal> <Email> <Issuer>`",
			wantExit:   1,
		},
		{
			name:       "Login command with bad arguments",
			args:       []string{"opkssh", "login", "-badarg"},
			wantOutput: "flag provided but not defined: -badarg",
			wantExit:   1,
		},
		{
			name:       "Login command with missing providers arguments",
			args:       []string{"opkssh", "login", "-provider"},
			wantOutput: "flag needs an argument: -provider",
			wantExit:   1,
		},
		{
			name:       "Login command with provider bad provider value",
			args:       []string{"opkssh", "login", "-provider=badvalue"},
			wantOutput: "ERROR Invalid provider argument format. Expected format <issuer>,<client_id> or <issuer>,<client_id>,<client_secret>",
			wantExit:   1,
		},
		{
			name:       "Login command with provider bad provider issuer value",
			args:       []string{"opkssh", "login", "-provider=badissuer.com,client_id"},
			wantOutput: "ERROR Invalid provider issuer value. Expected issuer to start with 'https://' got (badissuer.com)",
			wantExit:   1,
		},
<<<<<<< HEAD
		{
			name:       "Login command with provider bad provider issuer value",
			args:       []string{"opkssh", "login", "-provider=https://badissuer.com,client_id"},
			wantOutput: "ERROR Unknown issuer supplied: https://badissuer.com",
			wantExit:   1,
		},
=======

>>>>>>> d130ac5c
		{
			name:       "Login command with provider bad provider good azure issuer but no client id value",
			args:       []string{"opkssh", "login", "-provider=https://login.microsoftonline.com/9188040d-6c67-4c5b-b112-36a304b66dad/v2.0,"},
			wantOutput: "ERROR Invalid provider client-ID value got ()",
			wantExit:   1,
		},
		{
			name:       "Login command with provider bad provider good google issuer but no client id value",
			args:       []string{"opkssh", "login", "-provider=https://accounts.google.com,client_id"},
			wantOutput: "ERROR Invalid provider argument format. Expected format for google: <issuer>,<client_id>,<client_secret>",
			wantExit:   1,
		},
		{
			name:       "Login command with provider bad provider good google issuer but no client secret value",
			args:       []string{"opkssh", "login", "-provider=https://accounts.google.com,client_id,"},
			wantOutput: "ERROR Invalid provider client secret value got ()",
			wantExit:   1,
		},
	}
	for _, tt := range tests {
		t.Run(tt.name, func(t *testing.T) {
			cmdOutput, exitCode := RunCliAndCaptureResult(t, tt.args)
			require.Contains(t, cmdOutput, tt.wantOutput, "Incorrect command output")
			require.Equal(t, tt.wantExit, exitCode, "Incorrect Exit code")

		})
	}
}<|MERGE_RESOLUTION|>--- conflicted
+++ resolved
@@ -227,16 +227,6 @@
 			wantOutput: "ERROR Invalid provider issuer value. Expected issuer to start with 'https://' got (badissuer.com)",
 			wantExit:   1,
 		},
-<<<<<<< HEAD
-		{
-			name:       "Login command with provider bad provider issuer value",
-			args:       []string{"opkssh", "login", "-provider=https://badissuer.com,client_id"},
-			wantOutput: "ERROR Unknown issuer supplied: https://badissuer.com",
-			wantExit:   1,
-		},
-=======
-
->>>>>>> d130ac5c
 		{
 			name:       "Login command with provider bad provider good azure issuer but no client id value",
 			args:       []string{"opkssh", "login", "-provider=https://login.microsoftonline.com/9188040d-6c67-4c5b-b112-36a304b66dad/v2.0,"},
